--- conflicted
+++ resolved
@@ -152,13 +152,8 @@
 
     const artifact = await tagsBlockingFirstPaint.afterPass({
       driver: {
-<<<<<<< HEAD
-        async evaluate() {
-          return [linkDetails, linkDetails, scriptDetails];
-=======
         evaluate() {
           return Promise.resolve([linkDetails, linkDetails, scriptDetails]);
->>>>>>> 6c04e3de
         },
       },
     }, traceData);
