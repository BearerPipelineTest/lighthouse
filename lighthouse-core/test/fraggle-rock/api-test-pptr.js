--- conflicted
+++ resolved
@@ -159,11 +159,7 @@
       const {lhr} = result;
       const {auditResults, failedAudits, erroredAudits} = getAuditsBreakdown(lhr);
       // TODO(FR-COMPAT): This assertion can be removed when full compatibility is reached.
-<<<<<<< HEAD
-      expect(auditResults.length).toMatchInlineSnapshot(`117`);
-=======
-      expect(auditResults.length).toMatchInlineSnapshot(`113`);
->>>>>>> 2d3059bc
+      expect(auditResults.length).toMatchInlineSnapshot(`115`);
       expect(erroredAudits).toHaveLength(0);
 
       const failedAuditIds = failedAudits.map(audit => audit.id);
