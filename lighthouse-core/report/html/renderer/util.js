/**
 * @license
 * Copyright 2017 The Lighthouse Authors. All Rights Reserved.
 *
 * Licensed under the Apache License, Version 2.0 (the "License");
 * you may not use this file except in compliance with the License.
 * You may obtain a copy of the License at
 *
 *      http://www.apache.org/licenses/LICENSE-2.0
 *
 * Unless required by applicable law or agreed to in writing, software
 * distributed under the License is distributed on an "AS-IS" BASIS,
 * WITHOUT WARRANTIES OR CONDITIONS OF ANY KIND, either express or implied.
 * See the License for the specific language governing permissions and
 * limitations under the License.
 */
'use strict';

/* globals self, URL */

/** @typedef {import('./i18n')} I18n */

const ELLIPSIS = '\u2026';
const NBSP = '\xa0';
const PASS_THRESHOLD = 0.9;
const SCREENSHOT_PREFIX = 'data:image/jpeg;base64,';

const RATINGS = {
  PASS: {label: 'pass', minScore: PASS_THRESHOLD},
  AVERAGE: {label: 'average', minScore: 0.5},
  FAIL: {label: 'fail'},
  ERROR: {label: 'error'},
};

// 25 most used tld plus one domains (aka public suffixes) from http archive.
// @see https://github.com/GoogleChrome/lighthouse/pull/5065#discussion_r191926212
// The canonical list is https://publicsuffix.org/learn/ but we're only using subset to conserve bytes
const listOfTlds = [
  'com', 'co', 'gov', 'edu', 'ac', 'org', 'go', 'gob', 'or', 'net', 'in', 'ne', 'nic', 'gouv',
  'web', 'spb', 'blog', 'jus', 'kiev', 'mil', 'wi', 'qc', 'ca', 'bel', 'on',
];

class Util {
  static get PASS_THRESHOLD() {
    return PASS_THRESHOLD;
  }

  static get MS_DISPLAY_VALUE() {
    return `%10d${NBSP}ms`;
  }

  /**
   * Returns a new LHR that's reshaped for slightly better ergonomics within the report rendereer.
   * Also, sets up the localized UI strings used within renderer and makes changes to old LHRs to be
   * compatible with current renderer.
   * The LHR passed in is not mutated.
   * TODO(team): we all agree the LHR shape change is technical debt we should fix
   * @param {LH.Result} result
   * @return {LH.ReportResult}
   */
  static prepareReportResult(result) {
    // If any mutations happen to the report within the renderers, we want the original object untouched
    const clone = /** @type {LH.ReportResult} */ (JSON.parse(JSON.stringify(result)));

    // If LHR is older (≤3.0.3), it has no locale setting. Set default.
    if (!clone.configSettings.locale) {
      clone.configSettings.locale = 'en';
    }
    if (!clone.configSettings.formFactor) {
      // @ts-expect-error fallback handling for emulatedFormFactor
      clone.configSettings.formFactor = clone.configSettings.emulatedFormFactor;
    }

    for (const audit of Object.values(clone.audits)) {
      // Turn 'not-applicable' (LHR <4.0) and 'not_applicable' (older proto versions)
      // into 'notApplicable' (LHR ≥4.0).
      // @ts-expect-error tsc rightly flags that these values shouldn't occur.
      // eslint-disable-next-line max-len
      if (audit.scoreDisplayMode === 'not_applicable' || audit.scoreDisplayMode === 'not-applicable') {
        audit.scoreDisplayMode = 'notApplicable';
      }

      if (audit.details) {
        // Turn `auditDetails.type` of undefined (LHR <4.2) and 'diagnostic' (LHR <5.0)
        // into 'debugdata' (LHR ≥5.0).
        // @ts-expect-error tsc rightly flags that these values shouldn't occur.
        if (audit.details.type === undefined || audit.details.type === 'diagnostic') {
          // @ts-expect-error details is of type never.
          audit.details.type = 'debugdata';
        }

        // Add the jpg data URL prefix to filmstrip screenshots without them (LHR <5.0).
        if (audit.details.type === 'filmstrip') {
          for (const screenshot of audit.details.items) {
            if (!screenshot.data.startsWith(SCREENSHOT_PREFIX)) {
              screenshot.data = SCREENSHOT_PREFIX + screenshot.data;
            }
          }
        }
      }
    }

    // For convenience, smoosh all AuditResults into their auditRef (which has just weight & group)
    if (typeof clone.categories !== 'object') throw new Error('No categories provided.');
    for (const category of Object.values(clone.categories)) {
      category.auditRefs.forEach(auditRef => {
        const result = clone.audits[auditRef.id];
        auditRef.result = result;

        // attach the stackpacks to the auditRef object
        if (clone.stackPacks) {
          clone.stackPacks.forEach(pack => {
            if (pack.descriptions[auditRef.id]) {
              auditRef.stackPacks = auditRef.stackPacks || [];
              auditRef.stackPacks.push({
                title: pack.title,
                iconDataURL: pack.iconDataURL,
                description: pack.descriptions[auditRef.id],
              });
            }
          });
        }
      });
    }

    return clone;
  }

  /**
   * Used to determine if the "passed" for the purposes of showing up in the "failed" or "passed"
   * sections of the report.
   *
   * @param {{score: (number|null), scoreDisplayMode: string}} audit
   * @return {boolean}
   */
  static showAsPassed(audit) {
    switch (audit.scoreDisplayMode) {
      case 'manual':
      case 'notApplicable':
        return true;
      case 'error':
      case 'informative':
        return false;
      case 'numeric':
      case 'binary':
      default:
        return Number(audit.score) >= RATINGS.PASS.minScore;
    }
  }

  /**
   * Convert a score to a rating label.
   * @param {number|null} score
   * @param {string=} scoreDisplayMode
   * @return {string}
   */
  static calculateRating(score, scoreDisplayMode) {
    // Handle edge cases first, manual and not applicable receive 'pass', errored audits receive 'error'
    if (scoreDisplayMode === 'manual' || scoreDisplayMode === 'notApplicable') {
      return RATINGS.PASS.label;
    } else if (scoreDisplayMode === 'error') {
      return RATINGS.ERROR.label;
    } else if (score === null) {
      return RATINGS.FAIL.label;
    }

    // At this point, we're rating a standard binary/numeric audit
    let rating = RATINGS.FAIL.label;
    if (score >= RATINGS.PASS.minScore) {
      rating = RATINGS.PASS.label;
    } else if (score >= RATINGS.AVERAGE.minScore) {
      rating = RATINGS.AVERAGE.label;
    }
    return rating;
  }

  /**
   * Split a string by markdown code spans (enclosed in `backticks`), splitting
   * into segments that were enclosed in backticks (marked as `isCode === true`)
   * and those that outside the backticks (`isCode === false`).
   * @param {string} text
   * @return {Array<{isCode: true, text: string}|{isCode: false, text: string}>}
   */
  static splitMarkdownCodeSpans(text) {
    /** @type {Array<{isCode: true, text: string}|{isCode: false, text: string}>} */
    const segments = [];

    // Split on backticked code spans.
    const parts = text.split(/`(.*?)`/g);
    for (let i = 0; i < parts.length; i ++) {
      const text = parts[i];

      // Empty strings are an artifact of splitting, not meaningful.
      if (!text) continue;

      // Alternates between plain text and code segments.
      const isCode = i % 2 !== 0;
      segments.push({
        isCode,
        text,
      });
    }

    return segments;
  }

  /**
   * Split a string on markdown links (e.g. [some link](https://...)) into
   * segments of plain text that weren't part of a link (marked as
   * `isLink === false`), and segments with text content and a URL that did make
   * up a link (marked as `isLink === true`).
   * @param {string} text
   * @return {Array<{isLink: true, text: string, linkHref: string}|{isLink: false, text: string}>}
   */
  static splitMarkdownLink(text) {
    /** @type {Array<{isLink: true, text: string, linkHref: string}|{isLink: false, text: string}>} */
    const segments = [];

    const parts = text.split(/\[([^\]]+?)\]\((https?:\/\/.*?)\)/g);
    while (parts.length) {
      // Shift off the same number of elements as the pre-split and capture groups.
      const [preambleText, linkText, linkHref] = parts.splice(0, 3);

      if (preambleText) { // Skip empty text as it's an artifact of splitting, not meaningful.
        segments.push({
          isLink: false,
          text: preambleText,
        });
      }

      // Append link if there are any.
      if (linkText && linkHref) {
        segments.push({
          isLink: true,
          text: linkText,
          linkHref,
        });
      }
    }

    return segments;
  }

  /**
   * @param {URL} parsedUrl
   * @param {{numPathParts?: number, preserveQuery?: boolean, preserveHost?: boolean}=} options
   * @return {string}
   */
  static getURLDisplayName(parsedUrl, options) {
    // Closure optional properties aren't optional in tsc, so fallback needs undefined  values.
    options = options || {numPathParts: undefined, preserveQuery: undefined,
      preserveHost: undefined};
    const numPathParts = options.numPathParts !== undefined ? options.numPathParts : 2;
    const preserveQuery = options.preserveQuery !== undefined ? options.preserveQuery : true;
    const preserveHost = options.preserveHost || false;

    let name;

    if (parsedUrl.protocol === 'about:' || parsedUrl.protocol === 'data:') {
      // Handle 'about:*' and 'data:*' URLs specially since they have no path.
      name = parsedUrl.href;
    } else {
      name = parsedUrl.pathname;
      const parts = name.split('/').filter(part => part.length);
      if (numPathParts && parts.length > numPathParts) {
        name = ELLIPSIS + parts.slice(-1 * numPathParts).join('/');
      }

      if (preserveHost) {
        name = `${parsedUrl.host}/${name.replace(/^\//, '')}`;
      }
      if (preserveQuery) {
        name = `${name}${parsedUrl.search}`;
      }
    }

    const MAX_LENGTH = 64;
    // Always elide hexadecimal hash
    name = name.replace(/([a-f0-9]{7})[a-f0-9]{13}[a-f0-9]*/g, `$1${ELLIPSIS}`);
    // Also elide other hash-like mixed-case strings
    name = name.replace(/([a-zA-Z0-9-_]{9})(?=.*[a-z])(?=.*[A-Z])(?=.*[0-9])[a-zA-Z0-9-_]{10,}/g,
      `$1${ELLIPSIS}`);
    // Also elide long number sequences
    name = name.replace(/(\d{3})\d{6,}/g, `$1${ELLIPSIS}`);
    // Merge any adjacent ellipses
    name = name.replace(/\u2026+/g, ELLIPSIS);

    // Elide query params first
    if (name.length > MAX_LENGTH && name.includes('?')) {
      // Try to leave the first query parameter intact
      name = name.replace(/\?([^=]*)(=)?.*/, `?$1$2${ELLIPSIS}`);

      // Remove it all if it's still too long
      if (name.length > MAX_LENGTH) {
        name = name.replace(/\?.*/, `?${ELLIPSIS}`);
      }
    }

    // Elide too long names next
    if (name.length > MAX_LENGTH) {
      const dotIndex = name.lastIndexOf('.');
      if (dotIndex >= 0) {
        name = name.slice(0, MAX_LENGTH - 1 - (name.length - dotIndex)) +
          // Show file extension
          `${ELLIPSIS}${name.slice(dotIndex)}`;
      } else {
        name = name.slice(0, MAX_LENGTH - 1) + ELLIPSIS;
      }
    }

    return name;
  }

  /**
   * Split a URL into a file, hostname and origin for easy display.
   * @param {string} url
   * @return {{file: string, hostname: string, origin: string}}
   */
  static parseURL(url) {
    const parsedUrl = new URL(url);
    return {
      file: Util.getURLDisplayName(parsedUrl),
      hostname: parsedUrl.hostname,
      origin: parsedUrl.origin,
    };
  }

  /**
   * @param {string|URL} value
   * @return {!URL}
   */
  static createOrReturnURL(value) {
    if (value instanceof URL) {
      return value;
    }

    return new URL(value);
  }

  /**
   * Gets the tld of a domain
   *
   * @param {string} hostname
   * @return {string} tld
   */
  static getTld(hostname) {
    const tlds = hostname.split('.').slice(-2);

    if (!listOfTlds.includes(tlds[0])) {
      return `.${tlds[tlds.length - 1]}`;
    }

    return `.${tlds.join('.')}`;
  }

  /**
   * Returns a primary domain for provided hostname (e.g. www.example.com -> example.com).
   * @param {string|URL} url hostname or URL object
   * @returns {string}
   */
  static getRootDomain(url) {
    const hostname = Util.createOrReturnURL(url).hostname;
    const tld = Util.getTld(hostname);

    // tld is .com or .co.uk which means we means that length is 1 to big
    // .com => 2 & .co.uk => 3
    const splitTld = tld.split('.');

    // get TLD + root domain
    return hostname.split('.').slice(-splitTld.length).join('.');
  }

  /**
   * @param {LH.Config.Settings} settings
   * @return {!Array<{name: string, description: string}>}
   */
  static getEnvironmentDisplayValues(settings) {
    const emulationDesc = Util.getEmulationDescriptions(settings);

    return [
      {
        name: Util.i18n.strings.runtimeSettingsDevice,
        description: emulationDesc.device,
      },
      {
        name: Util.i18n.strings.runtimeSettingsNetworkThrottling,
        description: emulationDesc.networkThrottling,
      },
      {
        name: Util.i18n.strings.runtimeSettingsCPUThrottling,
        description: emulationDesc.cpuThrottling,
      },
    ];
  }

  /**
   * @param {LH.Config.Settings} settings
   * @return {{device: string, networkThrottling: string, cpuThrottling: string}}
   */
  static getEmulationDescriptions(settings) {
    let cpuThrottling;
    let networkThrottling;

    const throttling = settings.throttling;

    switch (settings.throttlingMethod) {
      case 'provided':
        cpuThrottling = Util.i18n.strings.throttlingProvided;
        networkThrottling = Util.i18n.strings.throttlingProvided;
        break;
      case 'devtools': {
        const {cpuSlowdownMultiplier, requestLatencyMs} = throttling;
        cpuThrottling = `${Util.i18n.formatNumber(cpuSlowdownMultiplier)}x slowdown (DevTools)`;
        networkThrottling = `${Util.i18n.formatNumber(requestLatencyMs)}${NBSP}ms HTTP RTT, ` +
          `${Util.i18n.formatNumber(throttling.downloadThroughputKbps)}${NBSP}Kbps down, ` +
          `${Util.i18n.formatNumber(throttling.uploadThroughputKbps)}${NBSP}Kbps up (DevTools)`;
        break;
      }
      case 'simulate': {
        const {cpuSlowdownMultiplier, rttMs, throughputKbps} = throttling;
        cpuThrottling = `${Util.i18n.formatNumber(cpuSlowdownMultiplier)}x slowdown (Simulated)`;
        networkThrottling = `${Util.i18n.formatNumber(rttMs)}${NBSP}ms TCP RTT, ` +
          `${Util.i18n.formatNumber(throughputKbps)}${NBSP}Kbps throughput (Simulated)`;
        break;
      }
      default:
        cpuThrottling = Util.i18n.strings.runtimeUnknown;
        networkThrottling = Util.i18n.strings.runtimeUnknown;
    }

<<<<<<< HEAD
    let device = !settings.screenEmulation ? Util.i18n.strings.runtimeNoEmulation :
     settings.formFactor === 'mobile'
      ? Util.i18n.strings.runtimeMobileEmulation
      : Util.i18n.strings.runtimeDesktopEmulation;
=======
    // TODO(paulirish): revise Runtime Settings strings: https://github.com/GoogleChrome/lighthouse/pull/11796
    const deviceEmulation = {
      mobile: Util.i18n.strings.runtimeMobileEmulation,
      desktop: Util.i18n.strings.runtimeDesktopEmulation,
    }[settings.formFactor] || Util.i18n.strings.runtimeNoEmulation;
>>>>>>> e41bb6cd

    if (settings.providedDeviceString) {
      device = settings.providedDeviceString;
    }
    if (settings.providedNetworkThrottlingString) {
      networkThrottling = settings.providedNetworkThrottlingString;
    }
    if (settings.providedCPUThrottlingString) {
      cpuThrottling = settings.providedCPUThrottlingString;
    }

    return {
      device,
      cpuThrottling,
      networkThrottling,
    };
  }

  /**
   * Returns only lines that are near a message, or the first few lines if there are
   * no line messages.
   * @param {LH.Audit.Details.SnippetValue['lines']} lines
   * @param {LH.Audit.Details.SnippetValue['lineMessages']} lineMessages
   * @param {number} surroundingLineCount Number of lines to include before and after
   * the message. If this is e.g. 2 this function might return 5 lines.
   */
  static filterRelevantLines(lines, lineMessages, surroundingLineCount) {
    if (lineMessages.length === 0) {
      // no lines with messages, just return the first bunch of lines
      return lines.slice(0, surroundingLineCount * 2 + 1);
    }

    const minGapSize = 3;
    const lineNumbersToKeep = new Set();
    // Sort messages so we can check lineNumbersToKeep to see how big the gap to
    // the previous line is.
    lineMessages = lineMessages.sort((a, b) => (a.lineNumber || 0) - (b.lineNumber || 0));
    lineMessages.forEach(({lineNumber}) => {
      let firstSurroundingLineNumber = lineNumber - surroundingLineCount;
      let lastSurroundingLineNumber = lineNumber + surroundingLineCount;

      while (firstSurroundingLineNumber < 1) {
        // make sure we still show (surroundingLineCount * 2 + 1) lines in total
        firstSurroundingLineNumber++;
        lastSurroundingLineNumber++;
      }
      // If only a few lines would be omitted normally then we prefer to include
      // extra lines to avoid the tiny gap
      if (lineNumbersToKeep.has(firstSurroundingLineNumber - minGapSize - 1)) {
        firstSurroundingLineNumber -= minGapSize;
      }
      for (let i = firstSurroundingLineNumber; i <= lastSurroundingLineNumber; i++) {
        const surroundingLineNumber = i;
        lineNumbersToKeep.add(surroundingLineNumber);
      }
    });

    return lines.filter(line => lineNumbersToKeep.has(line.lineNumber));
  }

  /**
   * @param {string} categoryId
   */
  static isPluginCategory(categoryId) {
    return categoryId.startsWith('lighthouse-plugin-');
  }
}

/**
 * Some parts of the report renderer require data found on the LHR. Instead of wiring it
 * through, we have this global.
 * @type {LH.ReportResult | null}
 */
Util.reportJson = null;

/**
 * An always-increasing counter for making unique SVG ID suffixes.
 */
Util.getUniqueSuffix = (() => {
  let svgSuffix = 0;
  return function() {
    return svgSuffix++;
  };
})();

/** @type {I18n} */
// @ts-expect-error: Is set in report renderer.
Util.i18n = null;

/**
 * Report-renderer-specific strings.
 */
Util.UIStrings = {
  /** Disclaimer shown to users below the metric values (First Contentful Paint, Time to Interactive, etc) to warn them that the numbers they see will likely change slightly the next time they run Lighthouse. */
  varianceDisclaimer: 'Values are estimated and may vary. The [performance score is calculated](https://web.dev/performance-scoring/) directly from these metrics.',
  /** Text link pointing to an interactive calculator that explains Lighthouse scoring. The link text should be fairly short. */
  calculatorLink: 'See calculator.',
  /** Column heading label for the listing of opportunity audits. Each audit title represents an opportunity. There are only 2 columns, so no strict character limit.  */
  opportunityResourceColumnLabel: 'Opportunity',
  /** Column heading label for the estimated page load savings of opportunity audits. Estimated Savings is the total amount of time (in seconds) that Lighthouse computed could be reduced from the total page load time, if the suggested action is taken. There are only 2 columns, so no strict character limit. */
  opportunitySavingsColumnLabel: 'Estimated Savings',

  /** An error string displayed next to a particular audit when it has errored, but not provided any specific error message. */
  errorMissingAuditInfo: 'Report error: no audit information',
  /** A label, shown next to an audit title or metric title, indicating that there was an error computing it. The user can hover on the label to reveal a tooltip with the extended error message. Translation should be short (< 20 characters). */
  errorLabel: 'Error!',
  /** This label is shown above a bulleted list of warnings. It is shown directly below an audit that produced warnings. Warnings describe situations the user should be aware of, as Lighthouse was unable to complete all the work required on this audit. For example, The 'Unable to decode image (biglogo.jpg)' warning may show up below an image encoding audit. */
  warningHeader: 'Warnings: ',
  /** The tooltip text on an expandable chevron icon. Clicking the icon expands a section to reveal a list of audit results that was hidden by default. */
  auditGroupExpandTooltip: 'Show audits',
  /** Section heading shown above a list of passed audits that contain warnings. Audits under this section do not negatively impact the score, but Lighthouse has generated some potentially actionable suggestions that should be reviewed. This section is expanded by default and displays after the failing audits. */
  warningAuditsGroupTitle: 'Passed audits but with warnings',
  /** Section heading shown above a list of audits that are passing. 'Passed' here refers to a passing grade. This section is collapsed by default, as the user should be focusing on the failed audits instead. Users can click this heading to reveal the list. */
  passedAuditsGroupTitle: 'Passed audits',
  /** Section heading shown above a list of audits that do not apply to the page. For example, if an audit is 'Are images optimized?', but the page has no images on it, the audit will be marked as not applicable. This is neither passing or failing. This section is collapsed by default, as the user should be focusing on the failed audits instead. Users can click this heading to reveal the list. */
  notApplicableAuditsGroupTitle: 'Not applicable',
  /** Section heading shown above a list of audits that were not computed by Lighthouse. They serve as a list of suggestions for the user to go and manually check. For example, Lighthouse can't automate testing cross-browser compatibility, so that is listed within this section, so the user is reminded to test it themselves. This section is collapsed by default, as the user should be focusing on the failed audits instead. Users can click this heading to reveal the list. */
  manualAuditsGroupTitle: 'Additional items to manually check',

  /** Label shown preceding any important warnings that may have invalidated the entire report. For example, if the user has Chrome extensions installed, they may add enough performance overhead that Lighthouse's performance metrics are unreliable. If shown, this will be displayed at the top of the report UI. */
  toplevelWarningsMessage: 'There were issues affecting this run of Lighthouse:',

  /** String of text shown in a graphical representation of the flow of network requests for the web page. This label represents the initial network request that fetches an HTML page. This navigation may be redirected (eg. Initial navigation to http://example.com redirects to https://www.example.com). */
  crcInitialNavigation: 'Initial Navigation',
  /** Label of value shown in the summary of critical request chains. Refers to the total amount of time (milliseconds) of the longest critical path chain/sequence of network requests. Example value: 2310 ms */
  crcLongestDurationLabel: 'Maximum critical path latency:',

  /** Label for button that shows all lines of the snippet when clicked */
  snippetExpandButtonLabel: 'Expand snippet',
  /** Label for button that only shows a few lines of the snippet when clicked */
  snippetCollapseButtonLabel: 'Collapse snippet',

  /** Explanation shown to users below performance results to inform them that the test was done with a 4G network connection and to warn them that the numbers they see will likely change slightly the next time they run Lighthouse. 'Lighthouse' becomes link text to additional documentation. */
  lsPerformanceCategoryDescription: '[Lighthouse](https://developers.google.com/web/tools/lighthouse/) analysis of the current page on an emulated mobile network. Values are estimated and may vary.',
  /** Title of the lab data section of the Performance category. Within this section are various speed metrics which quantify the pageload performance into values presented in seconds and milliseconds. "Lab" is an abbreviated form of "laboratory", and refers to the fact that the data is from a controlled test of a website, not measurements from real users visiting that site.  */
  labDataTitle: 'Lab Data',

  /** This label is for a checkbox above a table of items loaded by a web page. The checkbox is used to show or hide third-party (or "3rd-party") resources in the table, where "third-party resources" refers to items loaded by a web page from URLs that aren't controlled by the owner of the web page. */
  thirdPartyResourcesLabel: 'Show 3rd-party resources',

  /** Option in a dropdown menu that opens a small, summary report in a print dialog.  */
  dropdownPrintSummary: 'Print Summary',
  /** Option in a dropdown menu that opens a full Lighthouse report in a print dialog.  */
  dropdownPrintExpanded: 'Print Expanded',
  /** Option in a dropdown menu that copies the Lighthouse JSON object to the system clipboard. */
  dropdownCopyJSON: 'Copy JSON',
  /** Option in a dropdown menu that saves the Lighthouse report HTML locally to the system as a '.html' file. */
  dropdownSaveHTML: 'Save as HTML',
  /** Option in a dropdown menu that saves the Lighthouse JSON object to the local system as a '.json' file. */
  dropdownSaveJSON: 'Save as JSON',
  /** Option in a dropdown menu that opens the current report in the Lighthouse Viewer Application. */
  dropdownViewer: 'Open in Viewer',
  /** Option in a dropdown menu that saves the current report as a new Github Gist. */
  dropdownSaveGist: 'Save as Gist',
  /** Option in a dropdown menu that toggles the themeing of the report between Light(default) and Dark themes. */
  dropdownDarkTheme: 'Toggle Dark Theme',

  /** Title of the Runtime settings table in a Lighthouse report.  Runtime settings are the environment configurations that a specific report used at auditing time. */
  runtimeSettingsTitle: 'Runtime Settings',
  /** Label for a row in a table that shows the URL that was audited during a Lighthouse run. */
  runtimeSettingsUrl: 'URL',
  /** Label for a row in a table that shows the time at which a Lighthouse run was conducted; formatted as a timestamp, e.g. Jan 1, 1970 12:00 AM UTC. */
  runtimeSettingsFetchTime: 'Fetch Time',
  /** Label for a row in a table that describes the kind of device that was emulated for the Lighthouse run.  Example values for row elements: 'No Emulation', 'Emulated Desktop', etc. */
  runtimeSettingsDevice: 'Device',
  /** Label for a row in a table that describes the network throttling conditions that were used during a Lighthouse run, if any. */
  runtimeSettingsNetworkThrottling: 'Network throttling',
  /** Label for a row in a table that describes the CPU throttling conditions that were used during a Lighthouse run, if any.*/
  runtimeSettingsCPUThrottling: 'CPU throttling',
  /** Label for a row in a table that shows in what tool Lighthouse is being run (e.g. The lighthouse CLI, Chrome DevTools, Lightrider, WebPageTest, etc). */
  runtimeSettingsChannel: 'Channel',
  /** Label for a row in a table that shows the User Agent that was detected on the Host machine that ran Lighthouse. */
  runtimeSettingsUA: 'User agent (host)',
  /** Label for a row in a table that shows the User Agent that was used to send out all network requests during the Lighthouse run. */
  runtimeSettingsUANetwork: 'User agent (network)',
  /** Label for a row in a table that shows the estimated CPU power of the machine running Lighthouse. Example row values: 532, 1492, 783. */
  runtimeSettingsBenchmark: 'CPU/Memory Power',
  /** Label for a row in a table that shows the version of the Axe library used. Example row values: 2.1.0, 3.2.3 */
  runtimeSettingsAxeVersion: 'Axe version',

  /** Label for button to create an issue against the Lighthouse Github project. */
  footerIssue: 'File an issue',

  /** Descriptive explanation for emulation setting when no device emulation is set. */
  runtimeNoEmulation: 'No emulation',
  /** Descriptive explanation for emulation setting when emulating a mobile device. */
  runtimeMobileEmulation: 'Emulated Mobile',
  /** Descriptive explanation for emulation setting when emulating a generic desktop form factor, as opposed to a mobile-device like form factor. */
  runtimeDesktopEmulation: 'Emulated Desktop',
  /** Descriptive explanation for a runtime setting that is set to an unknown value. */
  runtimeUnknown: 'Unknown',

  /** Descriptive explanation for environment throttling that was provided by the runtime environment instead of provided by Lighthouse throttling. */
  throttlingProvided: 'Provided by environment',
};

if (typeof module !== 'undefined' && module.exports) {
  module.exports = Util;
} else {
  self.Util = Util;
}<|MERGE_RESOLUTION|>--- conflicted
+++ resolved
@@ -428,18 +428,10 @@
         networkThrottling = Util.i18n.strings.runtimeUnknown;
     }
 
-<<<<<<< HEAD
-    let device = !settings.screenEmulation ? Util.i18n.strings.runtimeNoEmulation :
-     settings.formFactor === 'mobile'
-      ? Util.i18n.strings.runtimeMobileEmulation
-      : Util.i18n.strings.runtimeDesktopEmulation;
-=======
-    // TODO(paulirish): revise Runtime Settings strings: https://github.com/GoogleChrome/lighthouse/pull/11796
-    const deviceEmulation = {
+    let device = settings.screenEmulation ? {
       mobile: Util.i18n.strings.runtimeMobileEmulation,
       desktop: Util.i18n.strings.runtimeDesktopEmulation,
-    }[settings.formFactor] || Util.i18n.strings.runtimeNoEmulation;
->>>>>>> e41bb6cd
+    }[settings.formFactor] : Util.i18n.strings.runtimeNoEmulation;
 
     if (settings.providedDeviceString) {
       device = settings.providedDeviceString;
