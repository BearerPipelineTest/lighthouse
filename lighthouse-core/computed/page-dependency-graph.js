/**
 * @license Copyright 2017 The Lighthouse Authors. All Rights Reserved.
 * Licensed under the Apache License, Version 2.0 (the "License"); you may not use this file except in compliance with the License. You may obtain a copy of the License at http://www.apache.org/licenses/LICENSE-2.0
 * Unless required by applicable law or agreed to in writing, software distributed under the License is distributed on an "AS IS" BASIS, WITHOUT WARRANTIES OR CONDITIONS OF ANY KIND, either express or implied. See the License for the specific language governing permissions and limitations under the License.
 */
'use strict';

const makeComputedArtifact = require('./computed-artifact.js');
const NetworkNode = require('../lib/dependency-graph/network-node.js');
const CPUNode = require('../lib/dependency-graph/cpu-node.js');
const NetworkAnalyzer = require('../lib/dependency-graph/simulator/network-analyzer.js');
const TracingProcessor = require('../lib/tracehouse/trace-processor.js');
const NetworkRequest = require('../lib/network-request.js');
const ProcessedTrace = require('./processed-trace.js');
const NetworkRecords = require('./network-records.js');

/** @typedef {import('../lib/dependency-graph/base-node.js').Node} Node */

// Shorter tasks have negligible impact on simulation results.
const SIGNIFICANT_DUR_THRESHOLD_MS = 10;

// TODO: video files tend to be enormous and throw off all graph traversals, move this ignore
//    into estimation logic when we use the dependency graph for other purposes.
const IGNORED_MIME_TYPES_REGEX = /^video/;

class PageDependencyGraph {
  /**
   * @param {LH.Artifacts.NetworkRequest} record
   * @return {Array<string>}
   */
  static getNetworkInitiators(record) {
    if (!record.initiator) return [];
    if (record.initiator.url) return [record.initiator.url];
    if (record.initiator.type === 'script') {
      // Script initiators have the stack of callFrames from all functions that led to this request.
      // If async stacks are enabled, then the stack will also have the parent functions that asynchronously
      // led to this request chained in the `parent` property.
      /** @type {Set<string>} */
      const scriptURLs = new Set();
      let stack = record.initiator.stack;
      while (stack) {
        const callFrames = stack.callFrames || [];
        for (const frame of callFrames) {
          if (frame.url) scriptURLs.add(frame.url);
        }

        stack = stack.parent;
      }

      return Array.from(scriptURLs);
    }

    return [];
  }

  /**
   * @param {Array<LH.Artifacts.NetworkRequest>} networkRecords
   * @return {NetworkNodeOutput}
   */
  static getNetworkNodeOutput(networkRecords) {
    /** @type {Array<NetworkNode>} */
    const nodes = [];
    /** @type {Map<string, NetworkNode>} */
    const idToNodeMap = new Map();
    /** @type {Map<string, Array<NetworkNode>>} */
    const urlToNodeMap = new Map();
    /** @type {Map<string, NetworkNode|null>} */
    const frameIdToNodeMap = new Map();

    networkRecords.forEach(record => {
      if (IGNORED_MIME_TYPES_REGEX.test(record.mimeType)) return;

      // Network record requestIds can be duplicated for an unknown reason
      // Suffix all subsequent records with `:duplicate` until it's unique
      // NOTE: This should never happen with modern NetworkRequest library, but old fixtures
      // might still have this issue.
      while (idToNodeMap.has(record.requestId)) {
        record.requestId += ':duplicate';
      }

      const node = new NetworkNode(record);
      nodes.push(node);

      const urlList = urlToNodeMap.get(record.url) || [];
      urlList.push(node);

      idToNodeMap.set(record.requestId, node);
      urlToNodeMap.set(record.url, urlList);

      // If the request was for the root document of an iframe, save an entry in our
      // map so we can link up the task `args.data.frame` dependencies later in graph creation.
      if (record.frameId &&
          record.resourceType === NetworkRequest.TYPES.Document &&
          record.documentURL === record.url) {
        // If there's ever any ambiguity, permanently set the value to `false` to avoid loops in the graph.
        const value = frameIdToNodeMap.has(record.frameId) ? null : node;
        frameIdToNodeMap.set(record.frameId, value);
      }
    });

    return {nodes, idToNodeMap, urlToNodeMap, frameIdToNodeMap};
  }

  /**
   * @param {LH.Artifacts.ProcessedTrace} processedTrace
   * @return {Array<CPUNode>}
   */
  static getCPUNodes({mainThreadEvents}) {
    /** @type {Array<CPUNode>} */
    const nodes = [];
    let i = 0;

    TracingProcessor.assertHasToplevelEvents(mainThreadEvents);

    while (i < mainThreadEvents.length) {
      const evt = mainThreadEvents[i];
      i++;

      // Skip all trace events that aren't schedulable tasks with sizable duration
      if (!TracingProcessor.isScheduleableTask(evt) || !evt.dur) {
        continue;
      }

      // Capture all events that occurred within the task
      /** @type {Array<LH.TraceEvent>} */
      const children = [];
      for (
        const endTime = evt.ts + evt.dur;
        i < mainThreadEvents.length && mainThreadEvents[i].ts < endTime;
        i++
      ) {
        children.push(mainThreadEvents[i]);
      }

      nodes.push(new CPUNode(evt, children));
    }

    return nodes;
  }

  /**
   * @param {NetworkNode} rootNode
   * @param {NetworkNodeOutput} networkNodeOutput
   */
  static linkNetworkNodes(rootNode, networkNodeOutput) {
    networkNodeOutput.nodes.forEach(node => {
      const directInitiatorRequest = node.record.initiatorRequest || rootNode.record;
      const directInitiatorNode =
        networkNodeOutput.idToNodeMap.get(directInitiatorRequest.requestId) || rootNode;
      const initiators = PageDependencyGraph.getNetworkInitiators(node.record);
      if (initiators.length) {
        initiators.forEach(initiator => {
          const parentCandidates = networkNodeOutput.urlToNodeMap.get(initiator) || [];
          // Only add the edge if the parent is unambiguous with valid timing and isn't circular.
          if (parentCandidates.length === 1 &&
              parentCandidates[0].startTime <= node.startTime &&
              !parentCandidates[0].isDependentOn(node)) {
            node.addDependency(parentCandidates[0]);
          } else if (!directInitiatorNode.isDependentOn(node)) {
            directInitiatorNode.addDependent(node);
          }
        });
      } else if (!directInitiatorNode.isDependentOn(node)) {
        directInitiatorNode.addDependent(node);
      }

      // Make sure the nodes are attached to the graph if the initiator information was invalid.
      if (node !== rootNode && node.getDependencies().length === 0) node.addDependency(rootNode);

      if (!node.record.redirects) return;

      const redirects = [...node.record.redirects, node.record];
      for (let i = 1; i < redirects.length; i++) {
        const redirectNode = networkNodeOutput.idToNodeMap.get(redirects[i - 1].requestId);
        const actualNode = networkNodeOutput.idToNodeMap.get(redirects[i].requestId);
        if (actualNode && redirectNode) {
          actualNode.addDependency(redirectNode);
        }
      }
    });
  }

  /**
   * @param {Node} rootNode
   * @param {NetworkNodeOutput} networkNodeOutput
   * @param {Array<CPUNode>} cpuNodes
   */
  static linkCPUNodes(rootNode, networkNodeOutput, cpuNodes) {
    /** @type {Set<LH.Crdp.Network.ResourceType|undefined>} */
    const linkableResourceTypes = new Set([
      NetworkRequest.TYPES.XHR, NetworkRequest.TYPES.Fetch, NetworkRequest.TYPES.Script,
    ]);

    /** @param {CPUNode} cpuNode @param {string} reqId */
    function addDependentNetworkRequest(cpuNode, reqId) {
      const networkNode = networkNodeOutput.idToNodeMap.get(reqId);
      if (!networkNode ||
          // Ignore all network nodes that started before this CPU task started
          // A network request that started earlier could not possibly have been started by this task
          networkNode.startTime <= cpuNode.startTime) return;
      const {record} = networkNode;
      const resourceType = record.resourceType ||
        record.redirectDestination && record.redirectDestination.resourceType;
      if (!linkableResourceTypes.has(resourceType)) {
        // We only link some resources to CPU nodes because we observe LCP simulation
        // regressions when including images, etc.
        return;
      }
      cpuNode.addDependent(networkNode);
    }

    /**
     * If the node has an associated frameId, then create a dependency on the root document request
     * for the frame. The task obviously couldn't have started before the frame was even downloaded.
     *
     * @param {CPUNode} cpuNode
     * @param {string|undefined} frameId
     */
    function addDependencyOnFrame(cpuNode, frameId) {
      if (!frameId) return;
      const networkNode = networkNodeOutput.frameIdToNodeMap.get(frameId);
      if (!networkNode) return;
      // Ignore all network nodes that started after this CPU task started
      // A network request that started after could not possibly be required this task
      if (networkNode.startTime >= cpuNode.startTime) return;
      cpuNode.addDependency(networkNode);
    }

    /** @param {CPUNode} cpuNode @param {string} url */
    function addDependencyOnUrl(cpuNode, url) {
      if (!url) return;
      // Allow network requests that end up to 100ms before the task started
      // Some script evaluations can start before the script finishes downloading
      const minimumAllowableTimeSinceNetworkNodeEnd = -100 * 1000;
      const candidates = networkNodeOutput.urlToNodeMap.get(url) || [];

      let minCandidate = null;
      let minDistance = Infinity;
      // Find the closest request that finished before this CPU task started
      for (const candidate of candidates) {
        // Explicitly ignore all requests that started after this CPU node
        // A network request that started after this task started cannot possibly be a dependency
        if (cpuNode.startTime <= candidate.startTime) return;

        const distance = cpuNode.startTime - candidate.endTime;
        if (distance >= minimumAllowableTimeSinceNetworkNodeEnd && distance < minDistance) {
          minCandidate = candidate;
          minDistance = distance;
        }
      }

      if (!minCandidate) return;
      cpuNode.addDependency(minCandidate);
    }

    /** @type {Map<string, CPUNode>} */
    const timers = new Map();
    for (const node of cpuNodes) {
      for (const evt of node.childEvents) {
        if (!evt.args.data) continue;

        const argsUrl = evt.args.data.url;
        const stackTraceUrls = (evt.args.data.stackTrace || []).map(l => l.url).filter(Boolean);

        switch (evt.name) {
          case 'TimerInstall':
            // @ts-expect-error - 'TimerInstall' event means timerId exists.
            timers.set(evt.args.data.timerId, node);
            stackTraceUrls.forEach(url => addDependencyOnUrl(node, url));
            break;
          case 'TimerFire': {
            // @ts-expect-error - 'TimerFire' event means timerId exists.
            const installer = timers.get(evt.args.data.timerId);
            if (!installer || installer.endTime > node.startTime) break;
            installer.addDependent(node);
            break;
          }

          case 'InvalidateLayout':
          case 'ScheduleStyleRecalculation':
            addDependencyOnFrame(node, evt.args.data.frame);
            stackTraceUrls.forEach(url => addDependencyOnUrl(node, url));
            break;

          case 'EvaluateScript':
            addDependencyOnFrame(node, evt.args.data.frame);
            // @ts-expect-error - 'EvaluateScript' event means argsUrl is defined.
            addDependencyOnUrl(node, argsUrl);
            stackTraceUrls.forEach(url => addDependencyOnUrl(node, url));
            break;

          case 'XHRReadyStateChange':
            // Only create the dependency if the request was completed
            // 'XHRReadyStateChange' event means readyState is defined.
            if (evt.args.data.readyState !== 4) break;

            // @ts-expect-error - 'XHRReadyStateChange' event means argsUrl is defined.
            addDependencyOnUrl(node, argsUrl);
            stackTraceUrls.forEach(url => addDependencyOnUrl(node, url));
            break;

          case 'FunctionCall':
          case 'v8.compile':
            addDependencyOnFrame(node, evt.args.data.frame);
            // @ts-expect-error - events mean argsUrl is defined.
            addDependencyOnUrl(node, argsUrl);
            break;

          case 'ParseAuthorStyleSheet':
            addDependencyOnFrame(node, evt.args.data.frame);
            // @ts-expect-error - 'ParseAuthorStyleSheet' event means styleSheetUrl is defined.
            addDependencyOnUrl(node, evt.args.data.styleSheetUrl);
            break;

          case 'ResourceSendRequest':
            addDependencyOnFrame(node, evt.args.data.frame);
            // @ts-expect-error - 'ResourceSendRequest' event means requestId is defined.
            addDependentNetworkRequest(node, evt.args.data.requestId);
            stackTraceUrls.forEach(url => addDependencyOnUrl(node, url));
            break;
        }
      }

      if (node.getNumberOfDependencies() === 0) {
        node.addDependency(rootNode);
      }
    }

    // Second pass to prune the graph of short tasks.
    const minimumEvtDur = SIGNIFICANT_DUR_THRESHOLD_MS * 1000;
    let foundFirstLayout = false;
    let foundFirstPaint = false;
    let foundFirstParse = false;

    for (const node of cpuNodes) {
      // Don't prune if event is the first ParseHTML/Layout/Paint.
      // See https://github.com/GoogleChrome/lighthouse/issues/9627#issuecomment-526699524 for more.
      let isFirst = false;
      if (!foundFirstLayout && node.childEvents.some(evt => evt.name === 'Layout')) {
        isFirst = foundFirstLayout = true;
      }
      if (!foundFirstPaint && node.childEvents.some(evt => evt.name === 'Paint')) {
        isFirst = foundFirstPaint = true;
      }
      if (!foundFirstParse && node.childEvents.some(evt => evt.name === 'ParseHTML')) {
        isFirst = foundFirstParse = true;
      }

      if (isFirst || node.event.dur >= minimumEvtDur) {
        // Don't prune this node. The task is long / important so it will impact simulation.
        continue;
      }

      // Prune the node if it isn't highly connected to minimize graph size. Rewiring the graph
      // here replaces O(M + N) edges with (M * N) edges, which is fine if either  M or N is at
      // most 1.
      if (node.getNumberOfDependencies() === 1 || node.getNumberOfDependents() <= 1) {
        PageDependencyGraph._pruneNode(node);
      }
    }
  }

  /**
   * Removes the given node from the graph, but retains all paths between its dependencies and
   * dependents.
   * @param {Node} node
   */
  static _pruneNode(node) {
    const dependencies = node.getDependencies();
    const dependents = node.getDependents();
    for (const dependency of dependencies) {
      node.removeDependency(dependency);
      for (const dependent of dependents) {
        dependency.addDependent(dependent);
      }
    }
    for (const dependent of dependents) {
      node.removeDependent(dependent);
    }
  }

  /**
   * @param {LH.Artifacts.ProcessedTrace} processedTrace
   * @param {Array<LH.Artifacts.NetworkRequest>} networkRecords
   * @return {Node}
   */
  static createGraph(processedTrace, networkRecords) {
    const networkNodeOutput = PageDependencyGraph.getNetworkNodeOutput(networkRecords);
    const cpuNodes = PageDependencyGraph.getCPUNodes(processedTrace);

    // The root request is the earliest network request, using position in networkRecords array to break ties.
    const rootRequest = networkRecords.reduce((min, r) => (r.startTime < min.startTime ? r : min));
    const rootNode = networkNodeOutput.idToNodeMap.get(rootRequest.requestId);
    // The main document request is the earliest network request *of type document*.
    // This will be different from the root request when there are server redirects.
    const mainDocumentRequest = NetworkAnalyzer.findMainDocument(networkRecords);
    const mainDocumentNode = networkNodeOutput.idToNodeMap.get(mainDocumentRequest.requestId);

    if (!rootNode || !mainDocumentNode) {
      // Should always be found.
      throw new Error(`${rootNode ? 'mainDocument' : 'root'}Node not found.`);
    }

    if (mainDocumentNode !== rootNode &&
        (!mainDocumentNode.record.redirects ||
        !mainDocumentNode.record.redirects.includes(rootNode.record))) {
      throw new Error('Root node was not in redirect chain of mainDocument');
    }

    PageDependencyGraph.linkNetworkNodes(rootNode, networkNodeOutput);
    PageDependencyGraph.linkCPUNodes(rootNode, networkNodeOutput, cpuNodes);
    mainDocumentNode.setIsMainDocument(true);

    if (NetworkNode.hasCycle(rootNode)) {
      throw new Error('Invalid dependency graph created, cycle detected');
    }

    return rootNode;
  }

  /**
   *
   * @param {Node} rootNode
   */
  static printGraph(rootNode, widthInCharacters = 100) {
    /** @param {string} str @param {number} target */
    function padRight(str, target, padChar = ' ') {
      return str + padChar.repeat(Math.max(target - str.length, 0));
    }

    /** @type {Array<Node>} */
    const nodes = [];
    rootNode.traverse(node => nodes.push(node));
    nodes.sort((a, b) => a.startTime - b.startTime);

    const min = nodes[0].startTime;
    const max = nodes.reduce((max, node) => Math.max(max, node.endTime), 0);

    const totalTime = max - min;
    const timePerCharacter = totalTime / widthInCharacters;
    nodes.forEach(node => {
      const offset = Math.round((node.startTime - min) / timePerCharacter);
      const length = Math.ceil((node.endTime - node.startTime) / timePerCharacter);
      const bar = padRight('', offset) + padRight('', length, '=');

      // @ts-expect-error -- disambiguate displayName from across possible Node types.
      const displayName = node.record ? node.record.url : node.type;
      // eslint-disable-next-line
      console.log(padRight(bar, widthInCharacters), `| ${displayName.slice(0, 30)}`);
    });
  }

  /**
   * @param {{trace: LH.Trace, devtoolsLog: LH.DevtoolsLog}} data
   * @param {LH.Artifacts.ComputedContext} context
   * @return {Promise<Node>}
   */
  static async compute_(data, context) {
    const trace = data.trace;
<<<<<<< HEAD
    const [traceOfTab, networkRecords] = await Promise.all([
      TraceOfTab.request(trace, context),
      NetworkRecords.request(trace, context),
=======
    const devtoolsLog = data.devtoolsLog;
    const [processedTrace, networkRecords] = await Promise.all([
      ProcessedTrace.request(trace, context),
      NetworkRecords.request(devtoolsLog, context),
>>>>>>> f4d6bca4
    ]);

    return PageDependencyGraph.createGraph(processedTrace, networkRecords);
  }
}

module.exports = makeComputedArtifact(PageDependencyGraph);

/**
 * @typedef {Object} NetworkNodeOutput
 * @property {Array<NetworkNode>} nodes
 * @property {Map<string, NetworkNode>} idToNodeMap
 * @property {Map<string, Array<NetworkNode>>} urlToNodeMap
 * @property {Map<string, NetworkNode|null>} frameIdToNodeMap
 */<|MERGE_RESOLUTION|>--- conflicted
+++ resolved
@@ -456,17 +456,11 @@
    * @return {Promise<Node>}
    */
   static async compute_(data, context) {
+    // TODO(paul-netreq): remove devtoolslog from this CA
     const trace = data.trace;
-<<<<<<< HEAD
-    const [traceOfTab, networkRecords] = await Promise.all([
-      TraceOfTab.request(trace, context),
-      NetworkRecords.request(trace, context),
-=======
-    const devtoolsLog = data.devtoolsLog;
     const [processedTrace, networkRecords] = await Promise.all([
       ProcessedTrace.request(trace, context),
-      NetworkRecords.request(devtoolsLog, context),
->>>>>>> f4d6bca4
+      NetworkRecords.request(trace, context),
     ]);
 
     return PageDependencyGraph.createGraph(processedTrace, networkRecords);
