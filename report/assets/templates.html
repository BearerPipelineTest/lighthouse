<!--
@license
Copyright 2018 The Lighthouse Authors. All Rights Reserved.

Licensed under the Apache License, Version 2.0 (the "License");
you may not use this file except in compliance with the License.
You may obtain a copy of the License at

http://www.apache.org/licenses/LICENSE-2.0

Unless required by applicable law or agreed to in writing, software
distributed under the License is distributed on an "AS-IS" BASIS,
WITHOUT WARRANTIES OR CONDITIONS OF ANY KIND, either express or implied.
See the License for the specific language governing permissions and
limitations under the License.
-->

<!-- Lighthouse run warnings -->
<template id="warningsToplevel">
  <div class="lh-warnings lh-warnings--toplevel">
    <p class="lh-warnings__msg"></p>
    <ul></ul>
  </div>
</template>

<!-- Lighthouse score scale -->
<template id="scorescale">
  <div class="lh-scorescale">
      <span class="lh-scorescale-range lh-scorescale-range--fail">0&ndash;49</span>
      <span class="lh-scorescale-range lh-scorescale-range--average">50&ndash;89</span>
      <span class="lh-scorescale-range lh-scorescale-range--pass">90&ndash;100</span>
  </div>
</template>

<!-- Toggle arrow chevron -->
<template id="chevron">
  <svg class="lh-chevron" viewbox="0 0 100 100">
    <g class="lh-chevron__lines">
      <path class="lh-chevron__line lh-chevron__line-left" d="M10 50h40"></path>
      <path class="lh-chevron__line lh-chevron__line-right" d="M90 50H50"></path>
    </g>
  </svg>
</template>

<!-- Lighthouse category header -->
<template id="categoryHeader">
  <div class="lh-category-header">
    <div class="lh-score__gauge" role="heading" aria-level="2"></div>
    <div class="lh-category-header__description"></div>
  </div>
</template>

<!-- Lighthouse clump -->
<template id="clump">
  <!-- TODO: group classes shouldn't be reused for clumps. -->
  <details class="lh-clump lh-audit-group">
    <summary>
      <div class="lh-audit-group__summary">
        <div class="lh-audit-group__header">
          <span class="lh-audit-group__title"></span>
          <span class="lh-audit-group__itemcount"></span>
          <!-- .lh-audit-group__description will be added here -->
          <!-- .lh-metrics-toggle will be added here -->
        </div>
      </div>
    </summary>
  </details>
</template>

<!-- Lighthouse metrics toggle -->
<template id="metricsToggle">
  <div class="lh-metrics-toggle">
    <input class="lh-metrics-toggle__input" type="checkbox" id="toggle-metric-descriptions" aria-label="Toggle the display of metric descriptions">
    <label class="lh-metrics-toggle__label" for="toggle-metric-descriptions">
      <div class="lh-metrics-toggle__icon lh-metrics-toggle__icon--less" aria-hidden="true">
        <svg width="24" height="24" viewBox="0 0 24 24">
          <path class="lh-metrics-toggle__lines" d="M4 9h16v2H4zm0 4h10v2H4z" />
        </svg>
      </div>
      <div class="lh-metrics-toggle__icon lh-metrics-toggle__icon--more" aria-hidden="true">
        <svg width="24" height="24" viewBox="0 0 24 24">
          <path class="lh-metrics-toggle__lines" d="M3 18h12v-2H3v2zM3 6v2h18V6H3zm0 7h18v-2H3v2z" />
        </svg>
      </div>
    </label>
  </div>
</template>

<!-- Lighthouse audit -->
<template id="audit">
  <div class="lh-audit">
    <details class="lh-expandable-details">
      <summary>
        <div class="lh-audit__header lh-expandable-details__summary">
          <span class="lh-audit__score-icon"></span>
          <span class="lh-audit__title-and-text">
            <span class="lh-audit__title"></span>
            <span class="lh-audit__display-text"></span>
          </span>
          <div class="lh-chevron-container"></div>
        </div>
      </summary>
      <div class="lh-audit__description"></div>
      <div class="lh-audit__stackpacks"></div>
    </details>
  </div>
</template>

<!-- Lighthouse perf metric -->
<template id="metric">
  <div class="lh-metric">
    <div class="lh-metric__innerwrap">
      <span class="lh-metric__title"></span>
      <div class="lh-metric__value"></div>
      <div class="lh-metric__description"></div>
    </div>
  </div>
</template>

<!-- Lighthouse perf opportunity -->
<template id="opportunity">
  <div class="lh-audit lh-audit--load-opportunity">
    <details class="lh-expandable-details">
        <summary>
          <div class="lh-audit__header lh-expandable-details__summary">
            <div class="lh-load-opportunity__cols">
              <div class="lh-load-opportunity__col lh-load-opportunity__col--one">
                <span class="lh-audit__score-icon"></span>
                <div class="lh-audit__title"></div>
              </div>
              <div class="lh-load-opportunity__col lh-load-opportunity__col--two">
                <div class="lh-load-opportunity__sparkline">
                  <div class="lh-sparkline"><div class="lh-sparkline__bar"></div></div>
                </div>
                <div class="lh-audit__display-text"></div>
                <div class="lh-chevron-container"></div>
              </div>
            </div>
          </div>
        </summary>
      <div class="lh-audit__description"></div>
      <div class="lh-audit__stackpacks"></div>
    </details>
  </div>
</template>

<!-- Lighthouse perf opportunity header -->
<template id="opportunityHeader">
  <div class="lh-load-opportunity__header lh-load-opportunity__cols">
    <div class="lh-load-opportunity__col lh-load-opportunity__col--one"></div>
    <div class="lh-load-opportunity__col lh-load-opportunity__col--two"></div>
  </div>
</template>

<!-- Lighthouse score container -->
<template id="scoresWrapper">
  <style>
    .lh-scores-container {
      display: flex;
      flex-direction: column;
      padding: var(--scores-container-padding);
      position: relative;
      width: 100%;
    }

    .lh-sticky-header {
      --gauge-circle-size: 36px;
      --plugin-badge-size: 18px;
      --plugin-icon-size: 75%;
      --gauge-wrapper-width: 60px;
      --gauge-percentage-font-size: 13px;
      position: fixed;
      left: 0;
      right: 0;
      top: var(--topbar-height);
      font-weight: 700;
      display: none;
      justify-content: center;
      background-color: var(--sticky-header-background-color);
      border-bottom: 1px solid var(--color-gray-200);
      padding-top: var(--score-container-padding);
      padding-bottom: 4px;
      z-index: 1;
      pointer-events: none;
    }

    .lh-devtools .lh-sticky-header {
      /* The report within DevTools is placed in a container with overflow, which changes the placement of this header unless we change `position` to `sticky.` */
      position: sticky;
    }

    .lh-sticky-header--visible {
      display: grid;
      grid-auto-flow: column;
      pointer-events: auto;
    }

    /* Disable the gauge arc animation for the sticky header, so toggling display: none
       does not play the animation. */
    .lh-sticky-header .lh-gauge-arc {
      animation: none;
    }

    .lh-sticky-header .lh-gauge__label {
      display: none;
    }

    .lh-highlighter {
      width: var(--gauge-wrapper-width);
      height: 1px;
      background-color: var(--highlighter-background-color);
      /* Position at bottom of first gauge in sticky header. */
      position: absolute;
      grid-column: 1;
      bottom: -1px;
    }

    .lh-gauge__wrapper:first-of-type {
      contain: none;
    }
  </style>
    <div class="lh-scores-container">
      <div class="pyro">
        <div class="before"></div>
        <div class="after"></div>
      </div>
    </div>
</template>

<!-- Lighthouse topbar -->
<template id="topbar">
  <style>
    .lh-topbar {
      position: sticky;
      top: 0;
      left: 0;
      right: 0;
      z-index: 1000;
      display: flex;
      align-items: center;
      height: var(--topbar-height);
      background-color: var(--topbar-background-color);
      padding: var(--topbar-padding);
    }

    .lh-topbar__logo {
      width: var(--topbar-logo-size);
      height: var(--topbar-logo-size);
      user-select: none;
      flex: none;
    }
    .lh-topbar__logo .shape {
      fill: var(--report-text-color);
    }

    .lh-topbar__url {
      margin: var(--topbar-padding);
      text-decoration: none;
      color: var(--report-text-color);
      text-overflow: ellipsis;
      overflow: hidden;
      white-space: nowrap;
    }

    .lh-tools {
      margin-left: auto;
      will-change: transform;
      min-width: var(--report-icon-size);
    }
    .lh-tools__button {
      width: var(--report-icon-size);
      height: var(--report-icon-size);
      cursor: pointer;
      margin-right: 5px;
      /* This is actually a button element, but we want to style it like a transparent div. */
      display: flex;
      background: none;
      color: inherit;
      border: none;
      padding: 0;
      font: inherit;
      outline: inherit;
    }
    .lh-tools__button svg {
      fill: var(--tools-icon-color);
    }
    .dark .lh-tools__button svg {
      filter: invert(1);
    }
    .lh-tools__button.active + .lh-tools__dropdown {
      opacity: 1;
      clip: rect(-1px, 194px, 242px, -3px);
      visibility: visible;
    }
    .lh-tools__dropdown {
      position: absolute;
      background-color: var(--report-background-color);
      border: 1px solid var(--report-border-color);
      border-radius: 3px;
      padding: calc(var(--default-padding) / 2) 0;
      cursor: pointer;
      top: 36px;
      right: 0;
      box-shadow: 1px 1px 3px #ccc;
      min-width: 125px;
      clip: rect(0, 164px, 0, 0);
      visibility: hidden;
      opacity: 0;
      transition: all 200ms cubic-bezier(0,0,0.2,1);
    }
    .lh-tools__dropdown a {
      color: currentColor;
      text-decoration: none;
      white-space: nowrap;
      padding: 0 12px;
      line-height: 2;
    }
    .lh-tools__dropdown a:hover,
    .lh-tools__dropdown a:focus {
      background-color: var(--color-gray-200);
      outline: none;
    }
    /* save-gist option hidden in report. */
    .lh-tools__dropdown a[data-action='save-gist'] {
      display: none;
    }

    @media screen and (max-width: 964px) {
      .lh-tools__dropdown {
        right: 0;
        left: initial;
      }
    }
    @media print {
      .lh-topbar {
        position: static;
        margin-left: 0;
      }

      .lh-tools__dropdown {
        display: none;
      }
    }
  </style>

  <div class="lh-topbar">
    <!-- Lighthouse logo.  -->
    <svg class="lh-topbar__logo" viewBox="0 0 24 24">
      <defs>
        <linearGradient x1="57.456%" y1="13.086%" x2="18.259%" y2="72.322%" id="lh-topbar__logo--a">
          <stop stop-color="#262626" stop-opacity=".1" offset="0%"/>
          <stop stop-color="#262626" stop-opacity="0" offset="100%"/>
        </linearGradient>
        <linearGradient x1="100%" y1="50%" x2="0%" y2="50%" id="lh-topbar__logo--b">
          <stop stop-color="#262626" stop-opacity=".1" offset="0%"/>
          <stop stop-color="#262626" stop-opacity="0" offset="100%"/>
        </linearGradient>
        <linearGradient x1="58.764%" y1="65.756%" x2="36.939%" y2="50.14%" id="lh-topbar__logo--c">
          <stop stop-color="#262626" stop-opacity=".1" offset="0%"/>
          <stop stop-color="#262626" stop-opacity="0" offset="100%"/>
        </linearGradient>
        <linearGradient x1="41.635%" y1="20.358%" x2="72.863%" y2="85.424%" id="lh-topbar__logo--d">
          <stop stop-color="#FFF" stop-opacity=".1" offset="0%"/>
          <stop stop-color="#FFF" stop-opacity="0" offset="100%"/>
        </linearGradient>
      </defs>
      <g fill="none" fill-rule="evenodd">
        <path d="M12 3l4.125 2.625v3.75H18v2.25h-1.688l1.5 9.375H6.188l1.5-9.375H6v-2.25h1.875V5.648L12 3zm2.201 9.938L9.54 14.633 9 18.028l5.625-2.062-.424-3.028zM12.005 5.67l-1.88 1.207v2.498h3.75V6.86l-1.87-1.19z" fill="#F44B21"/>
        <path fill="#FFF" d="M14.201 12.938L9.54 14.633 9 18.028l5.625-2.062z"/>
        <path d="M6 18c-2.042 0-3.95-.01-5.813 0l1.5-9.375h4.326L6 18z" fill="url(#lh-topbar__logo--a)" fill-rule="nonzero" transform="translate(6 3)"/>
        <path fill="#FFF176" fill-rule="nonzero" d="M13.875 9.375v-2.56l-1.87-1.19-1.88 1.207v2.543z"/>
        <path fill="url(#lh-topbar__logo--b)" fill-rule="nonzero" d="M0 6.375h6v2.25H0z" transform="translate(6 3)"/>
        <path fill="url(#lh-topbar__logo--c)" fill-rule="nonzero" d="M6 6.375H1.875v-3.75L6 0z" transform="translate(6 3)"/>
        <path fill="url(#lh-topbar__logo--d)" fill-rule="nonzero" d="M6 0l4.125 2.625v3.75H12v2.25h-1.688l1.5 9.375H.188l1.5-9.375H0v-2.25h1.875V2.648z" transform="translate(6 3)"/>
      </g>
    </svg>

    <a href="" class="lh-topbar__url" target="_blank" rel="noopener"></a>

    <div class="lh-tools">
      <button id="lh-tools-button" class="lh-tools__button" title="Tools menu" aria-label="Toggle report tools menu" aria-haspopup="menu" aria-expanded="false" aria-controls="lh-tools-dropdown">
        <svg width="100%" height="100%" viewBox="0 0 24 24">
            <path d="M0 0h24v24H0z" fill="none"/>
            <path d="M12 8c1.1 0 2-.9 2-2s-.9-2-2-2-2 .9-2 2 .9 2 2 2zm0 2c-1.1 0-2 .9-2 2s.9 2 2 2 2-.9 2-2-.9-2-2-2zm0 6c-1.1 0-2 .9-2 2s.9 2 2 2 2-.9 2-2-.9-2-2-2z"/>
        </svg>
      </button>
      <div id="lh-tools-dropdown" role="menu" class="lh-tools__dropdown" aria-labelledby="lh-tools-button">
        <a role="menuitem" tabindex="-1" href="#" class="report-icon report-icon--print" data-i18n="dropdownPrintSummary" data-action="print-summary"></a>
        <a role="menuitem" tabindex="-1" href="#" class="report-icon report-icon--print" data-i18n="dropdownPrintExpanded" data-action="print-expanded"></a>
        <a role="menuitem" tabindex="-1" href="#" class="report-icon report-icon--copy" data-i18n="dropdownCopyJSON" data-action="copy"></a>
        <a role="menuitem" tabindex="-1" href="#" class="report-icon report-icon--download" data-i18n="dropdownSaveHTML" data-action="save-html"></a>
        <a role="menuitem" tabindex="-1" href="#" class="report-icon report-icon--download" data-i18n="dropdownSaveJSON" data-action="save-json"></a>
        <a role="menuitem" tabindex="-1" href="#" class="report-icon report-icon--open" data-i18n="dropdownViewer" data-action="open-viewer"></a>
        <a role="menuitem" tabindex="-1" href="#" class="report-icon report-icon--open" data-i18n="dropdownSaveGist" data-action="save-gist"></a>
        <a role="menuitem" tabindex="-1" href="#" class="report-icon report-icon--dark" data-i18n="dropdownDarkTheme" data-action="toggle-dark"></a>
      </div>
    </div>
  </div>
</template>

<!-- Lighthouse header -->
<template id="heading">
  <style>
    /* CSS Fireworks. Originally by Eddie Lin
       https://codepen.io/paulirish/pen/yEVMbP
    */
    .pyro {
      display: none;
      z-index: 1;
      pointer-events: none;
    }
    .score100 .pyro {
      display: block;
    }
    .score100 .lh-lighthouse stop:first-child {
      stop-color: hsla(200, 12%, 95%, 0);
    }
    .score100 .lh-lighthouse stop:last-child {
      stop-color: hsla(65, 81%, 76%, 1);
    }

    .pyro > .before, .pyro > .after {
      position: absolute;
      width: 5px;
      height: 5px;
      border-radius: 2.5px;
      box-shadow: 0 0 #fff, 0 0 #fff, 0 0 #fff, 0 0 #fff, 0 0 #fff, 0 0 #fff, 0 0 #fff, 0 0 #fff, 0 0 #fff, 0 0 #fff, 0 0 #fff, 0 0 #fff, 0 0 #fff, 0 0 #fff, 0 0 #fff, 0 0 #fff, 0 0 #fff, 0 0 #fff, 0 0 #fff, 0 0 #fff, 0 0 #fff, 0 0 #fff, 0 0 #fff, 0 0 #fff, 0 0 #fff, 0 0 #fff, 0 0 #fff, 0 0 #fff, 0 0 #fff, 0 0 #fff, 0 0 #fff, 0 0 #fff, 0 0 #fff, 0 0 #fff, 0 0 #fff, 0 0 #fff, 0 0 #fff, 0 0 #fff, 0 0 #fff, 0 0 #fff, 0 0 #fff, 0 0 #fff, 0 0 #fff, 0 0 #fff, 0 0 #fff, 0 0 #fff, 0 0 #fff, 0 0 #fff, 0 0 #fff, 0 0 #fff, 0 0 #fff;
      animation: 1s bang ease-out infinite backwards,  1s gravity ease-in infinite backwards,  5s position linear infinite backwards;
      animation-delay: 1s, 1s, 1s;
    }

    .pyro > .after {
      animation-delay: 2.25s, 2.25s, 2.25s;
      animation-duration: 1.25s, 1.25s, 6.25s;
    }
    .fireworks-paused .pyro > div {
      animation-play-state: paused;
    }

    @keyframes bang {
      to {
        box-shadow: -70px -115.67px #47ebbc, -28px -99.67px #eb47a4, 58px -31.67px #7eeb47, 13px -141.67px #eb47c5, -19px 6.33px #7347eb, -2px -74.67px #ebd247, 24px -151.67px #eb47e0, 57px -138.67px #b4eb47, -51px -104.67px #479eeb, 62px 8.33px #ebcf47, -93px 0.33px #d547eb, -16px -118.67px #47bfeb, 53px -84.67px #47eb83, 66px -57.67px #eb47bf, -93px -65.67px #91eb47, 30px -13.67px #86eb47, -2px -59.67px #83eb47, -44px 1.33px #eb47eb, 61px -58.67px #47eb73, 5px -22.67px #47e8eb, -66px -28.67px #ebe247, 42px -123.67px #eb5547, -75px 26.33px #7beb47, 15px -52.67px #a147eb, 36px -51.67px #eb8347, -38px -12.67px #eb5547, -46px -59.67px #47eb81, 78px -114.67px #eb47ba, 15px -156.67px #eb47bf, -36px 1.33px #eb4783, -72px -86.67px #eba147, 31px -46.67px #ebe247, -68px 29.33px #47e2eb, -55px 19.33px #ebe047, -56px 27.33px #4776eb, -13px -91.67px #eb5547, -47px -138.67px #47ebc7, -18px -96.67px #eb47ac, 11px -88.67px #4783eb, -67px -28.67px #47baeb, 53px 10.33px #ba47eb, 11px 19.33px #5247eb, -5px -11.67px #eb4791, -68px -4.67px #47eba7, 95px -37.67px #eb478b, -67px -162.67px #eb5d47, -54px -120.67px #eb6847, 49px -12.67px #ebe047, 88px 8.33px #47ebda, 97px 33.33px #eb8147, 6px -71.67px #ebbc47;
      }
    }
    @keyframes gravity {
      to {
        transform: translateY(80px);
        opacity: 0;
      }
    }
    @keyframes position {
      0%, 19.9% {
        margin-top: 4%;
        margin-left: 47%;
      }
      20%, 39.9% {
        margin-top: 7%;
        margin-left: 30%;
      }
      40%, 59.9% {
        margin-top: 6%;
        margin-left: 70%;
      }
      60%, 79.9% {
        margin-top: 3%;
        margin-left: 20%;
      }
      80%, 99.9% {
        margin-top: 3%;
        margin-left: 80%;
      }
    }
  </style>

  <div class="lh-header-inner">
    <div class="lh-scores-wrapper-placeholder"></div>
  </div>
</template>


<!-- Lighthouse footer -->
<<<<<<< HEAD
<template id="tmpl-lh-footer">
  <footer class="lh-footer">
=======
<template id="footer">
>>>>>>> a9ab9a1c
  <style>
    .lh-footer {
      padding: var(--footer-padding-vertical) calc(var(--default-padding) * 2);
      max-width: var(--report-width);
      margin: 0 auto;
    }
    .lh-footer .lh-generated {
      text-align: center;
    }
    .lh-env__title {
      font-size: var(--env-item-font-size-big);
      line-height: var(--env-item-line-height-big);
      text-align: center;
      padding: var(--score-container-padding);
    }
    .lh-env {
      padding: var(--default-padding) 0;
    }
    .lh-env__items {
      padding-left: 16px;
      margin: 0 0 var(--audits-margin-bottom);
      padding: 0;
    }
    .lh-env__items .lh-env__item:nth-child(2n) {
      background-color: var(--env-item-background-color);
    }
    .lh-env__item {
      display: flex;
      padding: var(--env-item-padding);
      position: relative;
    }
    span.lh-env__name {
      font-weight: bold;
      min-width: var(--env-name-min-width);
      flex: 0.5;
      padding: 0 8px;
    }
    span.lh-env__description {
      text-align: left;
      flex: 1;
    }
  </style>
    <!-- TODO(i18n): localize runtime settings -->
    <div class="lh-env">
      <div class="lh-env__title">Runtime Settings</div>
      <ul class="lh-env__items">
        <!-- envItem -->
      </ul>
    </div>

    <div class="lh-generated">
      <!-- TODO(i18n): use ICU replacement to replace version w/o concatenation. -->
      Generated by <b>Lighthouse</b> <span class="lh-footer__version"></span> |
      <a href="https://github.com/GoogleChrome/Lighthouse/issues" target="_blank" rel="noopener" class="lh-footer__version_issue">File an issue</a>
    </div>
  </footer>
</template>

<!-- Lighthouse footer env item -->
<template id="envItem">
  <li class="lh-env__item">
    <span class="lh-env__name"></span>
    <span class="lh-env__description"></span>
  </li>
</template>

<!-- Lighthouse score gauge -->
<template id="gauge">
  <a href="#" class="lh-gauge__wrapper">
    <!-- Wrapper exists for the ::before plugin icon. Cannot create pseudo-elements on svgs. -->
    <div class="lh-gauge__svg-wrapper">
      <svg viewBox="0 0 120 120" class="lh-gauge">
        <circle class="lh-gauge-base" r="56" cx="60" cy="60" stroke-width="8"></circle>
        <circle class="lh-gauge-arc"  r="56" cx="60" cy="60" stroke-width="8"></circle>
      </svg>
    </div>
    <div class="lh-gauge__percentage"></div>
    <!-- TODO: should likely be an h2  -->
    <div class="lh-gauge__label"></div>
  </a>
</template>


<!-- Lighthouse PWA badge gauge -->
<template id="gaugePwa">
  <style>
    .lh-gauge--pwa .lh-gauge--pwa__component {
      display: none;
    }
    .lh-gauge--pwa__wrapper:not(.lh-badged--all) .lh-gauge--pwa__logo > path {
      /* Gray logo unless everything is passing. */
      fill: #B0B0B0;
    }

    .lh-gauge--pwa__disc {
      fill: var(--color-gray-200);
    }

    .lh-gauge--pwa__logo--primary-color {
      fill: #304FFE;
    }

    .lh-gauge--pwa__logo--secondary-color {
      fill: #3D3D3D;
    }
    .dark .lh-gauge--pwa__logo--secondary-color {
      fill: #D8B6B6;
    }

    /* No passing groups. */
    .lh-gauge--pwa__wrapper:not([class*='lh-badged--']) .lh-gauge--pwa__na-line {
      display: inline;
    }
    /* Just optimized. Same n/a line as no passing groups. */
    .lh-gauge--pwa__wrapper.lh-badged--pwa-optimized:not(.lh-badged--pwa-installable) .lh-gauge--pwa__na-line {
      display: inline;
    }

    /* Just installable. */
    .lh-gauge--pwa__wrapper.lh-badged--pwa-installable .lh-gauge--pwa__installable-badge {
      display: inline;
    }

    /* All passing groups. */
    .lh-gauge--pwa__wrapper.lh-badged--all .lh-gauge--pwa__check-circle {
      display: inline;
    }
  </style>

  <a href="#" class="lh-gauge__wrapper lh-gauge--pwa__wrapper">
    <svg viewBox="0 0 60 60" class="lh-gauge lh-gauge--pwa">
      <defs>
        <linearGradient id="lh-gauge--pwa__check-circle__gradient" x1="50%" y1="0%" x2="50%" y2="100%">
          <stop stop-color="#00C852" offset="0%"></stop>
          <stop stop-color="#009688" offset="100%"></stop>
        </linearGradient>
        <linearGradient id="lh-gauge--pwa__installable__shadow-gradient" x1="76.056%" x2="24.111%" y1="82.995%" y2="24.735%">
          <stop stop-color="#A5D6A7" offset="0%"></stop>
          <stop stop-color="#80CBC4" offset="100%"></stop>
        </linearGradient>

        <g id="lh-gauge--pwa__installable-badge">
          <circle fill="#FFFFFF" cx="10" cy="10" r="10"></circle>
          <path fill="#009688" d="M10 4.167A5.835 5.835 0 0 0 4.167 10 5.835 5.835 0 0 0 10 15.833 5.835 5.835 0 0 0 15.833 10 5.835 5.835 0 0 0 10 4.167zm2.917 6.416h-2.334v2.334H9.417v-2.334H7.083V9.417h2.334V7.083h1.166v2.334h2.334v1.166z"/>
        </g>
      </defs>

      <g stroke="none" fill-rule="nonzero">
        <!-- Background and PWA logo (color by default) -->
        <circle class="lh-gauge--pwa__disc" cx="30" cy="30" r="30"></circle>
        <g class="lh-gauge--pwa__logo">
          <path class="lh-gauge--pwa__logo--secondary-color" d="M35.66 19.39l.7-1.75h2L37.4 15 38.6 12l3.4 9h-2.51l-.58-1.61z"/>
          <path class="lh-gauge--pwa__logo--primary-color" d="M33.52 21l3.65-9h-2.42l-2.5 5.82L30.5 12h-1.86l-1.9 5.82-1.35-2.65-1.21 3.72L25.4 21h2.38l1.72-5.2 1.64 5.2z"/>
          <path class="lh-gauge--pwa__logo--secondary-color" fill-rule="nonzero" d="M20.3 17.91h1.48c.45 0 .85-.05 1.2-.15l.39-1.18 1.07-3.3a2.64 2.64 0 0 0-.28-.37c-.55-.6-1.36-.91-2.42-.91H18v9h2.3V17.9zm1.96-3.84c.22.22.33.5.33.87 0 .36-.1.65-.29.87-.2.23-.59.35-1.15.35h-.86v-2.41h.87c.52 0 .89.1 1.1.32z"/>
        </g>

        <!-- No badges. -->
        <rect class="lh-gauge--pwa__component lh-gauge--pwa__na-line" fill="#FFFFFF" x="20" y="32" width="20" height="4" rx="2"></rect>

        <!-- Just installable. -->
        <g class="lh-gauge--pwa__component lh-gauge--pwa__installable-badge" transform="translate(20, 29)">
          <path fill="url(#lh-gauge--pwa__installable__shadow-gradient)" d="M33.629 19.487c-4.272 5.453-10.391 9.39-17.415 10.869L3 17.142 17.142 3 33.63 19.487z"/>
          <use href="#lh-gauge--pwa__installable-badge" />
        </g>

        <!-- Full PWA. -->
        <g class="lh-gauge--pwa__component lh-gauge--pwa__check-circle" transform="translate(18, 28)">
          <circle fill="#FFFFFF" cx="12" cy="12" r="12"></circle>
          <path fill="url(#lh-gauge--pwa__check-circle__gradient)" d="M12 2a10 10 0 1 0 0 20 10 10 0 0 0 0-20zm-2 15l-5-5 1.41-1.41L10 14.17l7.59-7.59L19 8l-9 9z"></path>
        </g>
      </g>
    </svg>

    <div class="lh-gauge__label"></div>
  </a>
</template>

<!-- Lighthouse crtiical request chains component -->
<template id="crc">
  <div class="lh-crc-container">
    <style>
      .lh-crc .tree-marker {
        width: 12px;
        height: 26px;
        display: block;
        float: left;
        background-position: top left;
      }
      .lh-crc .horiz-down {
        background: url('data:image/svg+xml;utf8,<svg width="16" height="26" viewBox="0 0 16 26" xmlns="http://www.w3.org/2000/svg"><g fill="%23D8D8D8" fill-rule="evenodd"><path d="M16 12v2H-2v-2z"/><path d="M9 12v14H7V12z"/></g></svg>');
      }
      .lh-crc .right {
        background: url('data:image/svg+xml;utf8,<svg width="16" height="26" viewBox="0 0 16 26" xmlns="http://www.w3.org/2000/svg"><path d="M16 12v2H0v-2z" fill="%23D8D8D8" fill-rule="evenodd"/></svg>');
      }
      .lh-crc .up-right {
        background: url('data:image/svg+xml;utf8,<svg width="16" height="26" viewBox="0 0 16 26" xmlns="http://www.w3.org/2000/svg"><path d="M7 0h2v14H7zm2 12h7v2H9z" fill="%23D8D8D8" fill-rule="evenodd"/></svg>');
      }
      .lh-crc .vert-right {
        background: url('data:image/svg+xml;utf8,<svg width="16" height="26" viewBox="0 0 16 26" xmlns="http://www.w3.org/2000/svg"><path d="M7 0h2v27H7zm2 12h7v2H9z" fill="%23D8D8D8" fill-rule="evenodd"/></svg>');
      }
      .lh-crc .vert {
        background: url('data:image/svg+xml;utf8,<svg width="16" height="26" viewBox="0 0 16 26" xmlns="http://www.w3.org/2000/svg"><path d="M7 0h2v26H7z" fill="%23D8D8D8" fill-rule="evenodd"/></svg>');
      }
      .lh-crc .crc-tree {
        font-size: 14px;
        width: 100%;
        overflow-x: auto;
      }
      .lh-crc .crc-node {
        height: 26px;
        line-height: 26px;
        white-space: nowrap;
      }
      .lh-crc .crc-node__tree-value {
        margin-left: 10px;
      }
      .lh-crc .crc-node__tree-value div {
        display: inline;
      }
      .lh-crc .crc-node__chain-duration {
        font-weight: 700;
      }
      .lh-crc .crc-initial-nav {
        color: #595959;
        font-style: italic;
      }
      .lh-crc__summary-value {
        margin-bottom: 10px;
      }
    </style>
    <div>
      <div class="lh-crc__summary-value">
        <span class="lh-crc__longest_duration_label"></span> <b class="lh-crc__longest_duration"></b>
      </div>
    </div>
    <div class="lh-crc">
      <div class="crc-initial-nav"></div>
      <!-- crcChain -->
    </div>
  </div>
</template>

<!-- Lighthouse crtiical request chains component, single chain -->
<template id="crcChain">
  <div class="crc-node">
    <span class="crc-node__tree-marker"></span>
    <span class="crc-node__tree-value"></span>
  </div>
</template>

<template id="3pFilter">
  <style>
    .lh-3p-filter {
      background-color: var(--table-higlight-background-color);
      color: var(--color-gray-600);
      float: right;
      padding: 6px;
    }
    .lh-3p-filter-label, .lh-3p-filter-input {
      vertical-align: middle;
      user-select: none;
    }
    .lh-3p-filter-input:disabled + .lh-3p-ui-string {
      text-decoration: line-through;
    }
  </style>
  <div class="lh-3p-filter">
    <label class="lh-3p-filter-label">
      <input type="checkbox" class="lh-3p-filter-input" checked />
      <span class="lh-3p-ui-string">Show 3rd party resources</span> (<span class="lh-3p-filter-count"></span>)
    </label>
  </div>
</template>

<!-- Lighthouse snippet component -->
<template id="snippet">
    <div class="lh-snippet">
      <style>
          :root {
            --snippet-highlight-light: #fbf1f2;
            --snippet-highlight-dark: #ffd6d8;
          }

         .lh-snippet__header {
          position: relative;
          overflow: hidden;
          padding: 10px;
          border-bottom: none;
          color: var(--snippet-color);
          background-color: var(--snippet-background-color);
          border: 1px solid var(--report-border-color-secondary);
        }
        .lh-snippet__title {
          font-weight: bold;
          float: left;
        }
        .lh-snippet__node {
          float: left;
          margin-left: 4px;
        }
        .lh-snippet__toggle-expand {
          padding: 1px 7px;
          margin-top: -1px;
          margin-right: -7px;
          float: right;
          background: transparent;
          border: none;
          cursor: pointer;
          font-size: 14px;
          color: #0c50c7;
        }

        .lh-snippet__snippet {
          overflow: auto;
          border: 1px solid var(--report-border-color-secondary);
        }
        /* Container needed so that all children grow to the width of the scroll container */
        .lh-snippet__snippet-inner {
          display: inline-block;
          min-width: 100%;
        }

        .lh-snippet:not(.lh-snippet--expanded) .lh-snippet__show-if-expanded {
          display: none;
        }
        .lh-snippet.lh-snippet--expanded .lh-snippet__show-if-collapsed {
          display: none;
        }

        .lh-snippet__line {
          background: white;
          white-space: pre;
          display: flex;
        }
        .lh-snippet__line:not(.lh-snippet__line--message):first-child {
          padding-top: 4px;
        }
        .lh-snippet__line:not(.lh-snippet__line--message):last-child {
          padding-bottom: 4px;
        }
        .lh-snippet__line--content-highlighted {
          background: var(--snippet-highlight-dark);
        }
        .lh-snippet__line--message {
          background: var(--snippet-highlight-light);
        }
        .lh-snippet__line--message .lh-snippet__line-number {
          padding-top: 10px;
          padding-bottom: 10px;
        }
        .lh-snippet__line--message code {
          padding: 10px;
          padding-left: 5px;
          color: var(--color-fail);
          font-family: var(--report-font-family);
        }
        .lh-snippet__line--message code {
          white-space: normal;
        }
        .lh-snippet__line-icon {
          padding-top: 10px;
          display: none;
        }
        .lh-snippet__line--message .lh-snippet__line-icon {
          display: block;
        }
        .lh-snippet__line-icon:before {
          content: "";
          display: inline-block;
          vertical-align: middle;
          margin-right: 4px;
          width: var(--score-icon-size);
          height: var(--score-icon-size);
          background-image: var(--fail-icon-url);
        }
        .lh-snippet__line-number {
          flex-shrink: 0;
          width: 40px;
          text-align: right;
          font-family: monospace;
          padding-right: 5px;
          margin-right: 5px;
          color: var(--color-gray-600);
          user-select: none;
        }
    </style>
  </div>
</template>

<template id="snippetHeader">
  <div class="lh-snippet__header">
    <div class="lh-snippet__title"></div>
    <div class="lh-snippet__node"></div>
    <button class="lh-snippet__toggle-expand">
      <span class="lh-snippet__btn-label-collapse lh-snippet__show-if-expanded"></span>
      <span class="lh-snippet__btn-label-expand lh-snippet__show-if-collapsed"></span>
    </button>
  </div>
</template>

<template id="snippetContent">
  <div class="lh-snippet__snippet">
    <div class="lh-snippet__snippet-inner"></div>
  </div>
</template>

<template id="snippetLine">
  <div class="lh-snippet__line">
    <div class="lh-snippet__line-number"></div>
    <div class="lh-snippet__line-icon"></div>
    <code></code>
  </div>
</template>

<!-- Lighthouse element screenshot -->
<template id="elementScreenshot">
  <div class="lh-element-screenshot">
    <div class="lh-element-screenshot__content">
      <div class="lh-element-screenshot__mask">
        <svg height="0" width="0">
          <defs>
            <clipPath clipPathUnits="objectBoundingBox"></clipPath>
            <!-- clipPath filled by ElementScreenshotRenderer.renderClipPath -->
          </defs>
        </svg>
      </div>
      <div class="lh-element-screenshot__image"></div>
      <div class="lh-element-screenshot__element-marker"></div>
    </div>
  </div>
</template>
<|MERGE_RESOLUTION|>--- conflicted
+++ resolved
@@ -479,12 +479,7 @@
 
 
 <!-- Lighthouse footer -->
-<<<<<<< HEAD
-<template id="tmpl-lh-footer">
-  <footer class="lh-footer">
-=======
 <template id="footer">
->>>>>>> a9ab9a1c
   <style>
     .lh-footer {
       padding: var(--footer-padding-vertical) calc(var(--default-padding) * 2);
