/**
 * @license Copyright 2019 The Lighthouse Authors. All Rights Reserved.
 * Licensed under the Apache License, Version 2.0 (the "License"); you may not use this file except in compliance with the License. You may obtain a copy of the License at http://www.apache.org/licenses/LICENSE-2.0
 * Unless required by applicable law or agreed to in writing, software distributed under the License is distributed on an "AS IS" BASIS, WITHOUT WARRANTIES OR CONDITIONS OF ANY KIND, either express or implied. See the License for the specific language governing permissions and limitations under the License.
 */
'use strict';

/** @type {ReadonlyArray<Smokehouse.TestDfn>} */
const smokeTests = [{
  id: 'a11y',
  expectations: require('./a11y/expectations.js'),
  config: require('./a11y/a11y-config.js'),
}, {
  id: 'errors',
  expectations: require('./errors/error-expectations.js'),
  config: require('./errors/error-config.js'),
  runSerially: true,
}, {
  id: 'oopif',
  expectations: require('./oopif/oopif-expectations.js'),
  config: require('./oopif/oopif-config.js'),
}, {
  id: 'pwa',
  expectations: require('./pwa/pwa-expectations.js'),
  config: require('./pwa/pwa-config.js'),
}, {
  id: 'pwa2',
  expectations: require('./pwa/pwa2-expectations.js'),
  config: require('./pwa/pwa-config.js'),
}, {
  id: 'pwa3',
  expectations: require('./pwa/pwa3-expectations.js'),
  config: require('./pwa/pwa-config.js'),
}, {
  id: 'dbw',
  expectations: require('./dobetterweb/dbw-expectations.js'),
  config: require('./dobetterweb/dbw-config.js'),
}, {
  id: 'redirects',
  expectations: require('./redirects/expectations.js'),
  config: require('./redirects/redirects-config.js'),
}, {
  id: 'seo',
  expectations: require('./seo/expectations.js'),
  config: require('./seo/seo-config.js'),
}, {
  id: 'offline',
  expectations: require('./offline-local/offline-expectations.js'),
  config: require('./offline-local/offline-config.js'),
  runSerially: true,
}, {
  id: 'byte',
  expectations: require('./byte-efficiency/expectations.js'),
  config: require('./byte-efficiency/byte-config.js'),
  runSerially: true,
}, {
  id: 'perf',
  expectations: require('./perf/expectations.js'),
  config: require('./perf/perf-config.js'),
  runSerially: true,
}, {
  id: 'lantern',
  expectations: require('./lantern/lantern-expectations.js'),
  config: require('./lantern/lantern-config.js'),
}, {
  id: 'metrics',
  expectations: require('./tricky-metrics/expectations.js'),
  config: require('./tricky-metrics/no-throttling-config.js'),
}, {
  id: 'legacy-javascript',
  expectations: require('./legacy-javascript/expectations.js'),
  config: require('./legacy-javascript/legacy-javascript-config.js'),
}, {
  id: 'source-maps',
  expectations: require('./source-maps/expectations.js'),
  config: require('./source-maps/source-maps-config.js'),
}, {
<<<<<<< HEAD
  id: 'forms',
  expectations: require('./forms/form-expectations.js'),
  config: require('./forms/form-config.js'),
=======
  id: 'screenshot',
  expectations: require('./screenshot/expectations.js'),
  config: require('./screenshot/screenshot-config.js'),
>>>>>>> f96cbb42
}];

module.exports = smokeTests;<|MERGE_RESOLUTION|>--- conflicted
+++ resolved
@@ -75,15 +75,13 @@
   expectations: require('./source-maps/expectations.js'),
   config: require('./source-maps/source-maps-config.js'),
 }, {
-<<<<<<< HEAD
   id: 'forms',
   expectations: require('./forms/form-expectations.js'),
   config: require('./forms/form-config.js'),
-=======
+}, {
   id: 'screenshot',
   expectations: require('./screenshot/expectations.js'),
   config: require('./screenshot/screenshot-config.js'),
->>>>>>> f96cbb42
 }];
 
 module.exports = smokeTests;